<div align="center">
  <img src="assets/logo/Creative PromptX Duck Logo 4.svg" alt="PromptX Logo" width="120" height="120"/>
  <h1>PromptX · AI-native Professional Capability Enhancement System</h1>
  <p>Provides specialized roles, memory management, and knowledge systems for AI applications through MCP protocol. One command to transform any AI client into a professional powerhouse.</p>

  <!-- Badges -->
  <p>
    <a href=" "><img src="https://img.shields.io/github/stars/Deepractice/PromptX?style=social" alt="Stars"/></a>
    <a href="https://www.npmjs.com/package/dpml-prompt"><img src="https://img.shields.io/npm/v/dpml-prompt?color=orange&logo=npm" alt="npm version"/></a>
    <a href="LICENSE"><img src="https://img.shields.io/github/license/Deepractice/PromptX?color=blue" alt="License"/></a>
    <a href="https://github.com/Deepractice/PromptX/actions"><img src="https://img.shields.io/github/actions/workflow/status/Deepractice/PromptX/ci.yml?label=CI&logo=github" alt="CI Status"/></a>
  </p>
  
  <p>
    <a href="README.md">中文</a> | 
    <strong><a href="README_EN.md">English</a></strong> | 
    <a href="https://github.com/Deepractice/PromptX/issues">Issues</a>
  </p>
</div>

---

### ✨ **Understanding PromptX at a Glance**

What can PromptX do? Simply put, it gives your AI assistant a "brain" and "memory," and transforms you from user to creator.

- **🎭 Professional Role-Playing**: Provides expert roles across different domains, making AI responses more professional and in-depth.
- **🧠 Long-term Memory & Knowledge Base**: AI can remember key information and your preferences, providing coherent and personalized support in ongoing conversations and work.
- **✨ AI Role Creation Workshop**: **Create professional AI assistants in 2 minutes** - Transform your ideas into reality, evolving from user to creator.
- **🔌 Easy Integration**: With just one command, seamlessly enable these powerful features for dozens of mainstream AI applications (like Claude, Cursor).

<br/>

### 📸 **Usage Effects After Configuration**

#### **1. Discover and Activate Professional Roles**
*Use `promptx_welcome` to discover available roles, then `promptx_action` to activate them, instantly transforming your AI into a domain expert.*
<img src="assets/role-discovery.png" alt="Role Discovery and Activation" width="80%">

#### **2. Intelligent Memory**
*Use `promptx_remember` to save key information, and AI will proactively apply this knowledge in subsequent interactions.*
<img src="assets/remember.png" alt="Memory Feature" width="80%">

---

## ⚠️ **Project Status Notice**

PromptX is currently in the **early development stage**, and we are actively improving features and fixing issues. Before reaching the official stable version, you may encounter some usage issues or instability.

**We sincerely ask for your understanding and support!** 🙏

### 📞 **Need Help? Get Support!**

If you encounter any issues during usage, please contact us through:

- 🐛 **Submit Issue**: [GitHub Issues](https://github.com/Deepractice/PromptX/issues) - Describe the problem in detail, we'll respond promptly
- 💬 **Direct Contact**: Add developer WeChat `deepracticex` for immediate assistance
- 📧 **Email Contact**: Send email to `sean@deepracticex.com` for technical support
- 📱 **Tech Community**: Scan the QR code below to join our technical discussion group

Your feedback is invaluable to us and helps us improve product quality rapidly! ✨

---

## 🚀 **Quick Start - 30-Second Setup**

Open your configuration file and copy the `promptx` configuration code below. This is the simplest **zero-configuration mode**, where PromptX automatically handles everything for you.

```json
{
  "mcpServers": {
    "promptx": {
      "command": "npx",
      "args": [
        "-y",
        "-f",
        "--registry",
        "https://registry.npmjs.org",
        "dpml-prompt@beta",
        "mcp-server"
      ]
    }
  }
}
```

**Configuration Parameters:**
- `command`: Specifies using npx to run promptx service
- `args`: Startup parameters configuration list
  - `-y`: Auto-confirm
  - `-f`: Force refresh cache
  - `--registry`: Specify registry source
  - `https://registry.npmjs.org`: Use official registry
  - `dpml-prompt@beta`: Use stable beta version
  - `mcp-server`: Start service

**🎯 It's that simple!** Save the file and restart your AI application, and PromptX is successfully activated.

> **💡 Tip:** The configuration specifically uses the official registry `registry.npmjs.org` to avoid installation issues caused by unofficial mirrors. If you find the installation slow, it's recommended to use a proxy tool for acceleration rather than switching to alternative mirrors.

### 🌐 **Advanced Configuration: HTTP Mode Support**

In addition to the local mode above, PromptX also supports **HTTP mode**, suitable for remote deployment or special network environments:

```bash
# Start HTTP mode server
npx -f -y dpml-prompt@beta mcp-server --transport http --port 3000
```

Then use in client configuration:
```json
{
  "mcpServers": {
    "promptx": {
      "url": "http://localhost:3000/mcp"
    }
  }
}
```

📖 **[Complete Installation & Configuration Guide](https://github.com/Deepractice/PromptX/wiki/PromptX-MCP-Install)** - Detailed configuration methods for various clients and troubleshooting


### New to MCP? [Watch MCP Tutorial on BiliBili](https://www.bilibili.com/video/BV1HFd6YhErb)

Currently, all AI clients that support the MCP protocol can use PromptX. This mainly includes: **Claude Desktop**, **Cursor**, **Windsurf**, **Cline**, **Zed**, **Continue**, and other mainstream AI programming tools, as well as more applications that are in the process of being integrated.

---

### ⚙️ **How It Works**

PromptX acts as a "professional capability middleware" between you and your AI application, communicating through the standard [MCP protocol](https://github.com/metacontroller/mcp).

```mermaid
graph TD
    subgraph "Your AI App (Claude,Cursor,etc.)"
        A[👨‍💻 User Interaction]
    end

    subgraph "PromptX MCP Server"
        C{PromptX Engine}
        D[🎭 Role Library]
        E[🧠 Memory & Knowledge]
    end

    A -- "Calls 'promptx_...' tools" --> B(MCP Protocol)
    B --> C
    C -- "Accesses" --> D
    C -- "Accesses" --> E

    subgraph "Enhanced Response"
        F[✨ Professional Output]
    end
    C --> F
```

When you call the `promptx_...` series of tools, your AI application sends the request via the MCP protocol to PromptX. The PromptX engine loads the appropriate professional roles, retrieves relevant memories, and then returns a professionally enhanced result to your AI application, which is ultimately presented to you.

---

**🎯 After configuration, your AI application will automatically gain 6 professional tools:**
- `promptx_init`: 🏗️ **System Initialization** - Automatically prepares the working environment.
- `promptx_hello`: 👋 **Role Discovery** - Browse all available expert roles.
- `promptx_action`: ⚡ **Role Activation** - Transform into an expert in a specific domain with one click. **(Includes Nuwa🎨 Role Creation Consultant)**
- `promptx_learn`: 📚 **Knowledge Learning** - Have AI learn specific knowledge or skills.
- `promptx_recall`: 🔍 **Memory Retrieval** - Look up historical information from the memory repository.
- `promptx_remember`: 💾 **Experience Saving** - Store important information in long-term memory.

📖 **[Complete MCP Integration Guide](docs/mcp-integration-guide.md)**

---

## 🎨 **Nuwa Creation Workshop - Let everyone become an AI role designer**

<div align="center">
  <img src="assets/logo/nuwa-logo-backgroud.jpg" alt="Nuwa Creation Workshop" width="120" style="border-radius: 50%; margin: 15px 0 25px 0;">
</div>

#### **💫 From Idea to Reality, in Just 2 Minutes**

Have you ever thought: What if I could customize a professional AI assistant for a specific work scenario? **Nuwa makes this idea a reality.**

> *"Every idea deserves its own dedicated AI assistant. Technical barriers should not limit the flight of creativity."*

#### **🎯 Core Value Transformation**

- **🚀 Zero-Barrier Creation**: No need to learn complex technologies, just describe your needs in natural language.
- **⚡ Lightning-Fast Delivery**: From idea to a usable role, the whole process takes 2 minutes.
- **🎭 Professional Quality**: Automatically generates professional AI roles that comply with DPML standards.
- **🔄 Plug-and-Play**: Can be activated and used immediately after creation.
- **💝 Sense of Control**: A magnificent turn from a user to a creator.

#### **✨ Usage Scenarios Examples**

<div align="center">

| 🎯 **User Need** | ⚡ **Nuwa Generated** | 🚀 **Ready to Use** |
|---|---|---|
| 👩‍💼 "I need an AI assistant who understands Xiaohongshu marketing" | Xiaohongshu Marketing Expert Role | `Activate Xiaohongshu Marketing Expert` |
| 👨‍💻 "I want a Python asynchronous programming expert" | Python Asynchronous Programming Tutor Role | `Activate Python Asynchronous Programming Tutor` |
| 🎨 "Give me a UI/UX design consultant" | UI/UX Design Expert Role | `Activate UI/UX Design Expert` |
| 📊 "I need a data analyst assistant" | Data Analysis Expert Role | `Activate Data Analysis Expert` |

</div>

#### **🎪 Experience Nuwa's Creativity - 4 Steps to Create a Custom AI Assistant**

<div align="center">
  <div align="center">
  <img src="assets/nuwa-demo/step1-action-nuwa.jpg" alt="Step 1: Activate the Nuwa Role Creation Consultant" width="80%" style="margin: 10px 0;">
  <img src="assets/nuwa-demo/step2-require-nuwa.jpg" alt="Step 2: Describe your needs to Nuwa" width="80%" style="margin: 10px 0;">
  <img src="assets/nuwa-demo/step3-modify-requirement.jpg" alt="Step 3: Nuwa understands and refines the requirements" width="80%" style="margin: 10px 0;">
  <img src="assets/nuwa-demo/step4-action-bew-role.jpg" alt="Step 4: Activate your newly created custom role" width="80%" style="margin: 10px 0;">
</div>
</div>

```bash
# 1️⃣ Activate the Nuwa Role Creation Consultant
"I want Nuwa to help me create a role"

# 2️⃣ Describe your needs (natural language is fine)
"I need a professional assistant in [domain], mainly for [specific scenario]"

# 3️⃣ Wait 2 minutes for Nuwa to generate a professional role for you
# Nuwa will create the role file, register it with the system, and complete quality checks

# 4️⃣ Immediately activate and use your custom AI assistant
"Activate the role just created"
```

#### **🌟 Nuwa's Design Philosophy**

- **🎯 Boundless Creation**: Allows anyone with an idea to create an AI assistant, breaking down technical barriers.
- **⚡ Instant Gratification**: Meets the demand for immediacy in the digital age.
- **🧠 Guided Growth**: It's not just about using a tool, but also guiding users to understand the boundaries of AI capabilities.
- **🌱 Ecosystem Co-creation**: The roles created by each user can become a source of inspiration for others.

---

## 📋 **Practice Cases: Legacy Lands Library**

<div align="center">
  <img src="https://raw.githubusercontent.com/LegacyLands/legacy-lands-library/main/logo.png" alt="Legacy Lands Library Logo" width="120" style="border-radius: 10px; margin: 15px 0 25px 0;">
</div>

#### 📖 Project Overview

**Project Name:** Legacy Lands Library  
**Project URL:** https://github.com/LegacyLands/legacy-lands-library  
**Project Description:** legacy-lands-library is a development toolkit library for modern Minecraft server plugin development. It aims to provide developers with a cross-platform, production-ready infrastructure.

#### 🏢 Organization Information

**Organization Name:** Legacy Lands  
**Official Website:** https://www.legacylands.cn/  
**Organization Description:** Legacy Lands is an innovative team focused on building large-scale Minecraft civilization simulation experiences. They participate in the open-source community, providing elegant, efficient, and reliable solutions for areas such as Minecraft server plugins.

> #### **💡 Core Developer's Experience**
> "The development experience with PromptX is truly different. Our team, using Claude Code combined with PromptX, had **one developer complete over 11,000 lines of high-quality Java code in just three days.**
>
> The value of this workflow is fully demonstrated in actual development. PromptX solves many pain points of using AI, ensuring consistent code style and quality standards at all times, which greatly reduces the learning curve for new members. Best practices that used to require repeated communication and reliance on documentation are now naturally integrated into every code generation."
> 
> ---
>
> "'Nuwa' makes it more convenient and faster for me to use AI roles. I found that I don't need to know how to code or understand complex AI principles. I just need to tell 'Nuwa' what I want in plain language, and it can handle the complex design work behind the scenes and guide me through the rest. 'Nuwa' itself doesn't write Little Red Book notes, but it can create an expert 'proficient in Little Red Book marketing'. Once this expert is created, I can hand over all my future Little Red Book related work to this new role, which greatly improves efficiency and professionalism."

#### **📚 Related Resources**

- **AI Integration Standards & Practice Guide:** https://github.com/LegacyLands/legacy-lands-library/blob/main/AI_CODE_STANDARDS_ZHCN.md

---

## 📚 **Community Tutorials & Cases**

Community member **coso** developed an MCP tool based on the PromptX architecture and shared the complete development experience:

#### 🔧 **Developing the crawl-mcp tool with the PromptX architecture**
- **Article**: [From Idea to Product: How I Developed an Intelligent Content Processing MCP Tool with Cursor Agent](https://mp.weixin.qq.com/s/x23Ap3t9LBDVNcr_7dcMHQ)
- **Outcome**: [crawl-mcp-server](https://www.npmjs.com/package/crawl-mcp-server) - NPM package | [GitHub](https://github.com/wutongci/crawl-mcp)
- **Highlight**: Using PromptX as an architectural reference, achieved zero-code development, from idea to release in just a few hours.

#### 🛠️ **Templated Practice for MCP Development**
- **Article**: [From Zero Code to Open Source: How I Revolutionized MCP Development with a Template](https://mp.weixin.qq.com/s/aQ9Io2KFoQt8k779L5kuuA)
- **Outcome**: [mcp-template](https://github.com/wutongci/mcp-template) - A universal MCP development template
- **Value**: Reduced MCP development time from 40 hours to 30 minutes.

<<<<<<< HEAD
=======
#### 🧠 **feishu-mcp** - Zero-barrier solution for cross-AI tool memory loss
- **Author**: Community Member
- **Links**: [Application Sharing](https://mp.weixin.qq.com/s/TTl3joJYR2iZU9_NSI2Hbg) | [NPM](https://www.npmjs.com/package/@larksuiteoapi/lark-mcp)
- **Highlight**: Seamless memory continuity across different AI tools and platforms.

#### 🎓 **AI Education Expert Team** - Multi-role collaboration generating high-quality systematic educational content
- **Author**: Community Education Professional
- **Links**: [Innovation Sharing](https://mp.weixin.qq.com/s/8mAq1r5kqAOJM1bmIWlYbQ)
- **Highlight**: Leveraging multiple expert roles to create comprehensive, structured educational materials.

#### ⚖️ **AI Mock Trial** - Immersive courtroom experience with 57,000-word professional transcripts and verdict templates
- **Author**: Community Legal Professional
- **Links**: [Case Study](https://mp.weixin.qq.com/s/gscpUqiApktaSO3Uio5Iiw) | [GitHub](https://github.com/jiangxia/ai-trial)
- **Highlight**: Multi-role collaboration creating immersive trial simulations with production-level legal documentation.

>>>>>>> dce11fe9
> 💡 We welcome community members to share their practical experience with PromptX. Submit a PR to add it here.

---

## ⭐ **Star Growth Trend**

[![Star History Chart](https://api.star-history.com/svg?repos=Deepractice/PromptX&type=Date)](https://star-history.com/#Deepractice/PromptX&Date)

---

### **🤝 Contribution & Communication**

We welcome any form of contribution and feedback!

- 🌿 **[Branching Strategy](docs/BRANCHING.md)** - Branching and release process
- 🚀 **[Release Process](docs/RELEASE.md)** - Version management and release documentation

Scan the QR code to join our tech community group:

<img src="assets/qrcode.jpg" alt="Tech Community Group" width="200">

---

## 📄 **License**

[MIT License](LICENSE) - Making professional AI capabilities accessible.

---

**🚀 Get Started Now: Launch PromptX MCP Server and enhance your AI application with professional capabilities!**<|MERGE_RESOLUTION|>--- conflicted
+++ resolved
@@ -284,8 +284,6 @@
 - **Outcome**: [mcp-template](https://github.com/wutongci/mcp-template) - A universal MCP development template
 - **Value**: Reduced MCP development time from 40 hours to 30 minutes.
 
-<<<<<<< HEAD
-=======
 #### 🧠 **feishu-mcp** - Zero-barrier solution for cross-AI tool memory loss
 - **Author**: Community Member
 - **Links**: [Application Sharing](https://mp.weixin.qq.com/s/TTl3joJYR2iZU9_NSI2Hbg) | [NPM](https://www.npmjs.com/package/@larksuiteoapi/lark-mcp)
@@ -301,7 +299,6 @@
 - **Links**: [Case Study](https://mp.weixin.qq.com/s/gscpUqiApktaSO3Uio5Iiw) | [GitHub](https://github.com/jiangxia/ai-trial)
 - **Highlight**: Multi-role collaboration creating immersive trial simulations with production-level legal documentation.
 
->>>>>>> dce11fe9
 > 💡 We welcome community members to share their practical experience with PromptX. Submit a PR to add it here.
 
 ---
