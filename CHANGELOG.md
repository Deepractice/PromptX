# Changelog

<<<<<<< HEAD
## 1.7.1

### Patch Changes

- [#280](https://github.com/Deepractice/PromptX/pull/280) [`8774593`](https://github.com/Deepractice/PromptX/commit/8774593e0b8ad9464b15b6e312755a23b74d57df) Thanks [@deepracticexs](https://github.com/deepracticexs)! - fix: 修复 LongTerm recall 无法检索 mindmap 节点的问题 (#273)

  Contributed by @deepracticexs via #280

## 1.7.1

### Patch Changes

- [#280](https://github.com/Deepractice/PromptX/pull/280) [`8774593`](https://github.com/Deepractice/PromptX/commit/8774593e0b8ad9464b15b6e312755a23b74d57df) Thanks [@deepracticexs](https://github.com/deepracticexs)! - fix: 修复 LongTerm recall 无法检索 mindmap 节点的问题 (#273)

  Contributed by @deepracticexs via #280

=======
>>>>>>> c1e77a3a
## 1.7.0

### Minor Changes

- [#277](https://github.com/Deepractice/PromptX/pull/277) [`b75fe69`](https://github.com/Deepractice/PromptX/commit/b75fe699292afc67e2a0ab53b38db4e0e32c35a3) Thanks [@deepracticexs](https://github.com/deepracticexs)! - feat: 测试 enhancement 类型工作流

  Contributed by @deepracticexs via #277

- [`b2fa74c`](https://github.com/Deepractice/PromptX/commit/b2fa74cd48261c670cecd540c977c30fd2b56ab2) Thanks [@deepracticexs](https://github.com/deepracticexs)! - feat: 实现认知循环呼吸引导机制

  🧠 新功能：

  - 创建 CognitionCycleGuide 类管理认知循环引导
  - 在 BasePouchCommand 中统一处理所有引导逻辑
  - 角色激活时显示循环开始引导
  - Recall 时显示吸气阶段引导
  - Remember 时显示呼气完成引导

  🔧 技术改进：

  - 重构代码遵循 DRY 原则
  - 减少代码耦合，提高可维护性
  - 统一管理认知循环的三个阶段

  让 AI 的记忆管理像呼吸一样自然，每轮对话都是完整的认知循环。

## 1.7.0

### Minor Changes

- [#277](https://github.com/Deepractice/PromptX/pull/277) [`b75fe69`](https://github.com/Deepractice/PromptX/commit/b75fe699292afc67e2a0ab53b38db4e0e32c35a3) Thanks [@deepracticexs](https://github.com/deepracticexs)! - feat: 测试 enhancement 类型工作流

  Contributed by @deepracticexs via #277

- [`b2fa74c`](https://github.com/Deepractice/PromptX/commit/b2fa74cd48261c670cecd540c977c30fd2b56ab2) Thanks [@deepracticexs](https://github.com/deepracticexs)! - feat: 实现认知循环呼吸引导机制

  🧠 新功能：

  - 创建 CognitionCycleGuide 类管理认知循环引导
  - 在 BasePouchCommand 中统一处理所有引导逻辑
  - 角色激活时显示循环开始引导
  - Recall 时显示吸气阶段引导
  - Remember 时显示呼气完成引导

  🔧 技术改进：

  - 重构代码遵循 DRY 原则
  - 减少代码耦合，提高可维护性
  - 统一管理认知循环的三个阶段

  让 AI 的记忆管理像呼吸一样自然，每轮对话都是完整的认知循环。

## 1.6.0

### Minor Changes

- [#265](https://github.com/Deepractice/PromptX/pull/265) [`73fb727`](https://github.com/Deepractice/PromptX/commit/73fb727c68c922d3f5abafed2c1c706bb7903064) Thanks [@deepracticexs](https://github.com/deepracticexs)! - Release version 1.6.0-dev.0 for development testing

### Patch Changes

- [`b5adcb8`](https://github.com/Deepractice/PromptX/commit/b5adcb8983f9ddee6bb93e8ef7a9a980192ebeb2) Thanks [@deepracticexs](https://github.com/deepracticexs)! - 本地测试发布工作流

## 1.6.0

### Minor Changes

- [#265](https://github.com/Deepractice/PromptX/pull/265) [`73fb727`](https://github.com/Deepractice/PromptX/commit/73fb727c68c922d3f5abafed2c1c706bb7903064) Thanks [@deepracticexs](https://github.com/deepracticexs)! - Release version 1.6.0-dev.0 for development testing

### Patch Changes

- [`b5adcb8`](https://github.com/Deepractice/PromptX/commit/b5adcb8983f9ddee6bb93e8ef7a9a980192ebeb2) Thanks [@deepracticexs](https://github.com/deepracticexs)! - 本地测试发布工作流

## 1.6.1

### Patch Changes

- [#257](https://github.com/Deepractice/PromptX/pull/257) [`cf7b3b6`](https://github.com/Deepractice/PromptX/commit/cf7b3b6183463e427ba1b196c205d023372997e7) Thanks [@deepracticexs](https://github.com/deepracticexs)! - 最终测试基于 PR 标签的完整发布流程

- [#257](https://github.com/Deepractice/PromptX/pull/257) [`cf7b3b6`](https://github.com/Deepractice/PromptX/commit/cf7b3b6183463e427ba1b196c205d023372997e7) Thanks [@deepracticexs](https://github.com/deepracticexs)! - fix: 最终测试完整的发布工作流

  ## 🎯 最终验证

  修复了并发冲突问题后的最终测试

  ### 期望结果

  ✅ auto-labeler 自动添加标签
  ✅ 合并后 npm-publisher 检测标签并发布
  ✅ changeset 版本消费成功
  ✅ 发布到 npm dev tag

  ***

  🏁 最终测试

## 1.6.0

### Minor Changes

- [#256](https://github.com/Deepractice/PromptX/pull/256) [`59e76e2`](https://github.com/Deepractice/PromptX/commit/59e76e2fca8824a471813b06597a50c8fbc8cb84) Thanks [@deepracticexs](https://github.com/deepracticexs)! - 完整测试基于 PR 标签的发布工作流

- [#256](https://github.com/Deepractice/PromptX/pull/256) [`59e76e2`](https://github.com/Deepractice/PromptX/commit/59e76e2fca8824a471813b06597a50c8fbc8cb84) Thanks [@deepracticexs](https://github.com/deepracticexs)! - feat: 完整测试基于 PR 标签的发布工作流

  ## 🚀 完整测试新的发布机制

  ### 测试内容

  - 创建了一个 minor 版本的 changeset
  - 测试完整的工作流程

  ### 期望行为

  1. **auto-labeler** 应该自动添加：

     - `changeset/minor` (基于 feat 类型)
     - `merge/squash`
     - `publish/dev` (目标是 develop 分支)

  2. **合并后** npm-publisher 应该：
     - 检测到 `publish/dev` 标签
     - 消费 changeset
     - 发布到 npm 的 dev tag

  ***

  🧪 完整工作流测试

## 1.5.3

### Patch Changes

- [#255](https://github.com/Deepractice/PromptX/pull/255) [`1f76c80`](https://github.com/Deepractice/PromptX/commit/1f76c80013de3ec879f34a6eb6142d9f9d64f84e) Thanks [@deepracticexs](https://github.com/deepracticexs)! - 修复 changeset 的 GitHub token 配置

- [#255](https://github.com/Deepractice/PromptX/pull/255) [`1f76c80`](https://github.com/Deepractice/PromptX/commit/1f76c80013de3ec879f34a6eb6142d9f9d64f84e) Thanks [@deepracticexs](https://github.com/deepracticexs)! - fix: 测试 GH_PAT 配置的发布流程

  ## 测试目的

  验证修复后的 GH_PAT 配置是否能正常工作

  ## 期望结果

  - auto-labeler 应该添加：
    - `changeset/patch`
    - `merge/squash`
    - `publish/dev`
  - 合并后应该正常发布到 npm dev tag

  ***

  🧪 测试 PR

## 1.5.2

### Patch Changes

- [#254](https://github.com/Deepractice/PromptX/pull/254) [`605fe0b`](https://github.com/Deepractice/PromptX/commit/605fe0b06816d3e6f3cbf011124d5d30deb18ed4) Thanks [@deepracticexs](https://github.com/deepracticexs)! - test: 验证基于 PR 标签的发布流程

  ## 测试目的

  测试新的基于 PR 标签的发布机制是否正常工作。

  ## 测试内容

  - 添加了一个 patch 版本的 changeset
  - PR 创建时应该自动添加标签：
    - `changeset/patch` (基于 PR 标题的 test 类型)
    - `merge/squash`
    - `publish/dev` (因为目标是 develop 分支且有版本变更)

  ## 验证点

  1. auto-labeler 是否正确添加标签
  2. 合并后 npm-publisher 是否正确触发
  3. 是否能正确发布到 dev tag

  ***

  🧪 这是一个测试 PR

- [#254](https://github.com/Deepractice/PromptX/pull/254) [`605fe0b`](https://github.com/Deepractice/PromptX/commit/605fe0b06816d3e6f3cbf011124d5d30deb18ed4) Thanks [@deepracticexs](https://github.com/deepracticexs)! - 测试基于 PR 标签的发布机制

## 1.5.1

### Patch Changes

- [#252](https://github.com/Deepractice/PromptX/pull/252) [`4435518`](https://github.com/Deepractice/PromptX/commit/4435518424b25d5ecf0685854cf3122161316b84) Thanks [@deepracticexs](https://github.com/deepracticexs)! - fix: 统一 MCP 传输层实现，使用 FastMCP 框架 (#248)

  ## 📝 概述

  使用 FastMCP 框架统一了 PromptX 的 MCP 传输层实现，解决了 Issue #248 中提到的 StreamableHTTP 统一问题。

  ## 🎯 解决的问题

  - 解决 #248 - 统一使用 StreamableHTTP 传输层
  - 修复工具参数传递和序列化问题
  - 优化代码结构，减少重复实现

  ## ✨ 主要改动

  ### 新增文件

  - `MCPStdioServerInterface.js` - Stdio 服务器接口定义
  - `MCPHttpServerInterface.js` - HTTP 服务器接口定义
  - `FastMCPStdioServer.js` - 基于 FastMCP 的 Stdio 服务器
  - `FastMCPHttpServer.js` - 基于 FastMCP 的 HTTP 服务器

  ### 删除文件

  - `toolDefinitions.js` - 改为直接从 definitions 目录加载
  - `MCPServerStdioCommand.js` - 被 FastMCPStdioServer 替代
  - `MCPServerHttpCommand.js` - 被 FastMCPHttpServer 替代

  ### 关键修复

  1. **Zod Schema 转换问题**：修复了无 properties 的 object 类型导致参数丢失的问题
  2. **工具参数序列化**：统一了参数传递格式，修复了 promptx_tool 的参数问题
  3. **工具注册去重**：添加了重复检查机制，避免工具重复注册

  ## 🧪 测试结果

  - ✅ Stdio 模式：所有 7 个工具正常工作
  - ✅ HTTP 模式：Claude Code 成功连接，工具正常执行
  - ✅ 参数传递：复杂对象参数（如 filesystem 工具）正确传递

  ## 📊 架构优势

  - **代码复用**：stdio 和 http 模式共享相同的工具注册和执行逻辑
  - **可维护性**：大幅减少重复代码
  - **扩展性**：便于添加新的传输模式（如 WebSocket）
  - **标准化**：清晰的接口定义便于未来维护

  ## 📦 依赖更新

  ```json
  "fastmcp": "^3.14.4",
  "zod": "^3.24.1"
  ```

  ## 🔍 验证步骤

  1. 启动 Stdio 模式：`promptx mcp-server`
  2. 启动 HTTP 模式：`promptx mcp-server -t http`
  3. 在 Claude Code 中使用 `/mcp` 命令测试连接
  4. 测试各种工具功能

  ## 📝 Changeset

  本 PR 包含 minor 版本更新，主要是新功能和架构改进。

  🤖 Generated with [Claude Code](https://claude.ai/code)

  Co-Authored-By: Claude <noreply@anthropic.com>

## 1.5.0

### Minor Changes

- [#247](https://github.com/Deepractice/PromptX/pull/247) [`0d95b4c`](https://github.com/Deepractice/PromptX/commit/0d95b4ca3558eaee7c15f67c4fb132aab424234b) Thanks [@deepracticexs](https://github.com/deepracticexs)! - feat: 适配女娲和鲁班角色到新架构 (#245)

  ## Summary

  - 完整适配女娲和鲁班两个核心角色到新的 PromptX 架构
  - 支持 VM 层文件系统边界控制和三层资源架构
  - 统一使用 filesystem 工具进行文件操作

  ## Changes

  ### 女娲角色适配

  ✅ 已在之前的提交中完成：

  - 创建 `role-creation-filesystem.execution.md` 说明 filesystem 工具使用
  - 更新角色创建流程使用 filesystem 工具
  - 适配三层资源架构（User/Project/Package）

  ### 鲁班角色适配

  ✅ 本次提交完成：

  - 创建 `tool-creation-filesystem.execution.md` 详细说明 filesystem 工具使用
  - 更新 `tool-development-workflow.execution.md`：
    - Step 2.1 改为使用 filesystem 工具创建文件
    - Step 4.2 更新为使用 welcome 刷新机制
  - 更新 `luban.role.md` 添加 filesystem execution 引用
  - 更新 Package 级别注册表

  ## Architecture Changes

  - **VM 层安全边界**：所有文件操作必须通过 filesystem 工具
  - **三层资源架构**：User > Project > Package 优先级
  - **资源刷新机制**：从 init 改为 welcome 负责资源发现
  - **依赖格式**：保持对象格式 `{ 'package': 'version' }`

  ## Related Issues

  - Closes #245
  - Related to #244 (VM 层文件系统边界控制)
  - Related to #241 #242 (User-level resource architecture)

  ## Test Plan

  - [x] 女娲角色激活正常
  - [x] 鲁班角色激活正常
  - [x] filesystem 工具集成文档完整
  - [x] welcome 资源刷新机制工作正常
  - [x] Package 注册表更新成功

  ## Notes

  - 分支命名问题：当前分支名缺少#号，应为 `feat/#245-...`，但为保持历史连续性暂不修改
  - 创建了 Issue #246 跟踪工具沙箱文件访问限制问题

  🤖 Generated with [Claude Code](https://claude.ai/code)

## 1.4.0

### Minor Changes

- [#244](https://github.com/Deepractice/PromptX/pull/244) [`bee924f`](https://github.com/Deepractice/PromptX/commit/bee924f71adf94c82bee461c9aba6c447f7ae02d) Thanks [@deepracticexs](https://github.com/deepracticexs)! - refactor: 实现 VM 层文件系统边界控制 (#243)

  ## Summary

  实现了 ToolSandbox 的 VM 层文件系统边界控制，确保工具无法访问工作目录之外的文件。

  ## 实现内容

  - ✅ 在 SandboxIsolationManager 中实现 createRestrictedFS() 方法
  - ✅ 透明拦截所有 fs 操作，自动检查路径边界
  - ✅ 阻止相对路径(../)和绝对路径越权访问
  - ✅ 禁用危险操作(child_process, eval, process.binding)
  - ✅ 添加 boundary-test 工具验证安全控制

  ## 测试结果

  所有安全测试通过（100% 拦截率）：

  - Normal Access: 2/2 passed ✅
  - Relative Path Escape: 3/3 passed ✅
  - Absolute Path Escape: 3/3 passed ✅
  - Dangerous Operations: 4/4 passed ✅

  ## Related Issue

  Closes #243

  ## Test plan

  - [x] boundary-test 工具的所有测试用例通过
  - [x] 正常文件操作不受影响
  - [x] 路径越权被正确拦截
  - [x] 危险操作被成功阻止

  🤖 Generated with [Claude Code](https://claude.ai/code)

## 1.3.0

### Minor Changes

- [#242](https://github.com/Deepractice/PromptX/pull/242) [`807fade`](https://github.com/Deepractice/PromptX/commit/807fade95a23c738ecb8049164f93bacf85c0577) Thanks [@deepracticexs](https://github.com/deepracticexs)! - feat: Implement User-level resource architecture (#241)

  ## Summary

  Implements the User-level resource architecture to support cross-project resource sharing with a three-tier priority system.

  Closes #241

  ## Changes

  - ✅ Created `UserDiscovery` class for discovering User-level resources in `~/.promptx/resource/`
  - ✅ Updated `DiscoveryManager` to support three-tier priority: User (3) > Project (2) > Package (1)
  - ✅ Moved registry refresh from `InitCommand` to `WelcomeCommand` for better resource discovery
  - ✅ Updated display order to show User resources first in welcome output
  - ✅ Successfully tested User-level resource creation and discovery

  ## Test Results

  - Created test User-level roles using filesystem tool
  - Verified roles appear in welcome output with correct priority
  - Confirmed cross-project resource sharing works as expected

  ## Architecture Benefits

  - 🌍 **Cross-project reuse**: Create once, use everywhere
  - ⭐ **Highest priority**: User resources override system defaults
  - 💾 **Persistent storage**: Resources stored in MCP Server's ~/.promptx directory
  - 📦 **Clean separation**: Three independent namespaces with clear priorities

  🤖 Generated with [Claude Code](https://claude.ai/code)

## 1.2.0

### Minor Changes

- [#240](https://github.com/Deepractice/PromptX/pull/240) [`7922841`](https://github.com/Deepractice/PromptX/commit/7922841e10ec8c7903ab5d9260f774c34f357ec0) Thanks [@deepracticexs](https://github.com/deepracticexs)! - feat: 实现 filesystem 工具解决 HTTP 服务模式文件访问 (#230)

  ## 📋 概述

  实现了 `@tool://filesystem` 工具，解决 Issue #230 提出的 HTTP 服务模式下文件系统访问问题。

  ## 🎯 解决的问题

  - ✅ 女娲/鲁班等角色在远程部署时无法访问文件系统
  - ✅ 本地和远程部署需要不同的文件操作代码
  - ✅ 缺少统一的文件操作接口

  ## 💡 实现方案

  ### 核心设计

  - 基于 MCP filesystem 接口规范设计参数和方法
  - 工具访问 PromptX 服务所在位置的文件系统
  - 所有操作限制在 `~/.promptx` 目录内

  ### 支持的操作

  - `read_text_file` - 读取文本文件
  - `read_media_file` - 读取媒体文件（Base64）
  - `write_file` - 写入文件
  - `edit_file` - 编辑文件
  - `list_directory` - 列出目录
  - `search_files` - 搜索文件
  - `create_directory` - 创建目录
  - `move_file` - 移动文件
  - `get_file_info` - 获取文件信息
  - 更多...

  ## 🔧 技术细节

  - 工具位置：`resource/tool/filesystem/` (包级别)
  - 依赖管理：支持 ES Module（未来可升级到 MCP 包）
  - 安全机制：路径验证，防止越权访问
  - 返回格式：统一的成功/失败结构

  ## ✅ 测试验证

  - [x] 基础读写功能测试
  - [x] 目录操作测试
  - [x] 安全限制测试
  - [x] 包级别工具发现测试

  ## 📝 使用示例

  ```javascript
  // 女娲创建角色
  await promptx_tool({
    tool_resource: "@tool://filesystem",
    parameters: {
      method: "write_file",
      path: "resource/role/newbot.md",
      content: roleDefinition
    }
  })

  // 鲁班读取工具
  await promptx_tool({
    tool_resource: "@tool://filesystem",
    parameters: {
      method: "read_text_file",
      path: "resource/tool/example.js"
    }
  })
  ```

  ## 🚀 后续计划

  - [ ] 升级使用 MCP 官方 filesystem 包
  - [ ] 添加更多高级功能（watch、diff 等）
  - [ ] 优化性能和错误处理

  Closes #230

  🤖 Generated with [Claude Code](https://claude.ai/code)

  Co-Authored-By: Claude <noreply@anthropic.com>

## 1.1.0

### Minor Changes

- [#239](https://github.com/Deepractice/PromptX/pull/239) [`1801695`](https://github.com/Deepractice/PromptX/commit/1801695d8330028f51c73c598ae74614438a94d0) Thanks [@deepracticexs](https://github.com/deepracticexs)! - feat: 添加 ES Module 支持和统一的模块加载接口 (#238)

  ## 概述

  实现了 ToolSandbox 对 ES Module 包的完整支持，通过统一的 `loadModule()` 接口自动处理不同模块类型，解决了 Issue #238 提出的问题。

  ## 主要变更

  ### ✨ 新功能

  - 🎯 新增 `loadModule()` 统一接口，自动检测包类型（CommonJS/ES Module）
  - 📦 新增 `ESModuleRequireSupport` 类处理 ES Module 检测和加载
  - 🛡️ 增强 `require()` 错误提示，引导用户使用正确的加载方式

  ### 🔧 改进

  - 修复依赖检测逻辑，支持对象格式的 `getDependencies()`
  - 处理 Node.js `createRequire` 对 ES Module 的兼容性包装
  - 主动检测并阻止 `require` 加载 ES Module 包

  ### 📚 文档

  - 新增 `docs/toolsandbox.md` 完整使用指南
  - 更新鲁班角色知识体系，包含 ES Module 和 `loadModule` 内容

  ## 解决的问题

  - ✅ 解决 Issue #238：支持 `@modelcontextprotocol/server-filesystem` 等 ES Module 包
  - ✅ 用户无需关心包的模块类型，使用统一接口即可
  - ✅ 自动处理 CommonJS 和 ES Module 的互操作性
  - ✅ 提供友好的错误提示和使用引导

  ## 测试结果

  ```
  ES Module 测试：100% 通过（8/8）
  - ✅ ES Module 包声明
  - ✅ 沙箱统一模块加载支持
  - ✅ loadModule 加载 CommonJS
  - ✅ loadModule 加载 ES Module
  - ✅ ES Module 功能测试
  - ✅ 统一接口批量加载
  - ✅ CommonJS require ES Module（正确报错）
  - ✅ require 智能错误提示
  ```

  ## 使用示例

  ```javascript
  async execute(params) {
    // 不需要关心包的类型，loadModule 会自动处理
    const lodash = await loadModule('lodash');      // CommonJS
    const chalk = await loadModule('chalk');        // ES Module
    const nanoid = await loadModule('nanoid');      // ES Module

    // 所有包都能正常工作
    const id = nanoid.nanoid();
    const colored = chalk.green('Success\!');
    const merged = lodash.merge({}, params);
  }
  ```

  ## 向后兼容

  - ✅ `importModule()` 作为 `loadModule()` 的别名保留
  - ✅ CommonJS 包仍可直接使用 `require()`
  - ✅ 现有工具无需修改

  ## 相关 Issue

  Closes #238

  ## Changeset

  需要添加 `changeset/minor` 标签，因为这是新功能。

  ***

  🤖 Generated with [Claude Code](https://claude.ai/code)

  Co-Authored-By: Claude <noreply@anthropic.com>

## 1.0.0

### Major Changes

- [#237](https://github.com/Deepractice/PromptX/pull/237) [`3b7ec16`](https://github.com/Deepractice/PromptX/commit/3b7ec16acbf06d689d781d3ade7ee84d2191fcd2) Thanks [@deepracticexs](https://github.com/deepracticexs)! - fix: 修复 ToolSandbox 对 scoped npm 包的解析问题 (#236)

  ## 📋 Summary

  修复了 ToolSandbox 在解析 scoped npm 包（如 `@modelcontextprotocol/server-filesystem@^2025.7.29`）时因使用 `split('@')` 导致的包名错误分割问题。

  ## 🔄 Changes

  ### 核心改动

  将 `getDependencies()` 方法从返回数组格式改为返回对象格式，直接与 package.json 的 dependencies 格式保持一致，从根本上避免了字符串解析问题。

  ### 文件变更

  - **src/lib/tool/ToolSandbox.js**

    - 新增对象格式支持（优先）
    - 保留数组格式兼容性（带弃用警告）
    - 使用 `lastIndexOf('@')` 解析旧格式

  - **src/lib/tool/ToolInterface.js**

    - 更新示例代码使用新的对象格式
    - 文档说明新格式规范

  - **src/lib/tool/SandboxErrorManager.js**

    - 兼容两种格式的错误处理
    - 更新错误提示使用新格式

  - **resource/role/luban/**
    - 更新工具开发相关文档
    - 所有示例改用新的对象格式

  ### 新增测试工具

  - 创建 `tool-tester` 工具用于回归测试
  - 专门测试 scoped 包的支持情况
  - 可用于后续 ToolSandbox 功能验证

  ## 🧪 Testing

  - ✅ 创建 tool-tester 测试工具
  - ✅ Scoped 包识别测试通过
  - ✅ 依赖格式验证通过
  - ✅ 向后兼容性确认

  ## 💥 Breaking Changes

  ⚠️ `getDependencies()` 方法现在应返回对象格式而非数组格式：

  **旧格式**（已弃用，但仍支持）：

  ```javascript
  getDependencies() {
    return [
      'lodash@^4.17.21',
      '@sindresorhus/is@^6.0.0'
    ];
  }
  ```

  **新格式**（推荐）：

  ```javascript
  getDependencies() {
    return {
      'lodash': '^4.17.21',
      '@sindresorhus/is': '^6.0.0'
    };
  }
  ```

  ## 🔗 Related

  - Fixes #236

  🤖 Generated with [Claude Code](https://claude.ai/code)

## 0.2.3

### Patch Changes

- [#235](https://github.com/Deepractice/PromptX/pull/235) [`17a1116`](https://github.com/Deepractice/PromptX/commit/17a111661728f160eb82a796f87942ade7bc137b) Thanks [@deepracticexs](https://github.com/deepracticexs)! - fix: 提升 ToolSandbox 工作目录到~/.promptx 层级 (#232)

  ## 概述

  解决 #232 - ToolSandbox 工作目录被硬编码限制的问题

  ## User Impact

  工具现在可以访问整个`.promptx`目录下的资源文件，不再被限制在狭小的 toolbox 子目录中。这让工具能够读取项目配置、访问资源文件、执行更复杂的文件操作。

  ## 问题描述

  之前 ToolSandbox 将所有工具的工作目录硬编码为`~/.promptx/toolbox/[tool-id]`，导致工具无法访问项目级资源文件。

  ## 解决方案

  1. **新增 ToolDirectoryManager 类**：基于协议系统统一管理工具相关目录
  2. **工作目录提升**：将 process.cwd()从 toolbox 子目录提升到`~/.promptx`
  3. **保持依赖隔离**：node_modules 仍然安装在独立的 toolbox 目录

  ## 主要改动

  - ✅ 创建`src/lib/tool/ToolDirectoryManager.js` - 目录管理器
  - ✅ 修改`src/lib/tool/ToolSandbox.js` - 使用新的目录管理器
  - ✅ 更新`src/lib/tool/SandboxIsolationManager.js` - 适配新的工作目录

  ## 测试验证

  开发了三个测试工具验证改动效果：

  ### 1. filesystem 工具

  - 验证 process.cwd()返回`~/.promptx`
  - 测试文件系统访问能力

  ### 2. project-scanner 工具

  - 验证能扫描 resource 目录
  - 测试跨目录访问能力

  ### 3. resource-manager 工具

  - 测试 CRUD 操作
  - 验证文件创建、读取、更新、删除功能

  所有测试均通过 ✅

  ## 影响范围

  - 工具可以访问整个`.promptx`目录下的资源
  - 保持向后兼容，现有工具无需修改
  - 依赖隔离机制不变，安全性得到保证

  ## 相关 Issue

  Closes #232

  🤖 Generated with [Claude Code](https://claude.ai/code)

## 0.2.2

### Patch Changes

- [#226](https://github.com/Deepractice/PromptX/pull/226) [`fc67a12`](https://github.com/Deepractice/PromptX/commit/fc67a121123b6b91e9540e0856d9dd3039c41d52) Thanks [@deepracticex7](https://github.com/deepracticex7)! - fix: 修复系统角色无法激活的问题 (#225)

  ## Summary

  修复了系统核心角色（nuwa、assistant、luban、noface、sean）无法激活的问题。

  ## 问题根因

  `PackageDiscovery.js` 中的 `_isDevelopmentMode()` 方法调用了不存在的 `directoryService.getProjectRoot()` 方法，导致：

  - 环境检测失败，返回 "unknown"
  - 无法找到包根目录
  - 系统角色无法被加载

  ## 修复内容

  - ✅ 简化 `_isDevelopmentMode()` 方法，只通过环境变量判断，移除有问题的代码
  - ✅ 优化 `_findDevelopmentRoot()` 方法，调整策略优先级并增加错误处理
  - ✅ 修复 `_findFallbackRoot()` 支持新包名 `@promptx/cli`（同时保留对 `dpml-prompt` 的支持）
  - ✅ 更新 `_isLocalInstallation()` 支持两个包名的检测

  ## Test plan

  - [x] 本地开发模式（有环境变量）：✅ 正常加载 5 个系统角色
  - [x] 本地开发模式（无环境变量）：✅ 正常加载 5 个系统角色
  - [x] 回归测试：✅ 确认修复没有影响现有功能

  Fixes #225

  🤖 Generated with [Claude Code](https://claude.ai/code)

## 0.2.1

### Patch Changes

- [#223](https://github.com/Deepractice/PromptX/pull/223) [`37ee1e5`](https://github.com/Deepractice/PromptX/commit/37ee1e5d52872c8ddf3b5a88ab53b0a8c8342a4e) Thanks [@deepracticexs](https://github.com/deepracticexs)! - fix: 修复工作流权限和发布流程

  ## 📋 测试修复后的自动版本管理系统

  ### 修复内容

  - ✅ 使用 GH_PAT 替代 GITHUB_TOKEN 解决权限问题
  - ✅ 简化发布流程，版本更新后自动发布
  - ✅ 移除 publish/\* 标签，减少复杂度

  ### 预期流程

  1. PR 创建 → auto-labeler 添加 changeset/patch 标签
  2. PR 合并 → auto-changeset 创建 changeset 并更新版本
  3. 版本更新 → npm-publisher 自动发布到对应 tag

  ### 测试点

  - [ ] auto-labeler 正确识别 fix: 前缀
  - [ ] 自动添加 changeset/patch 标签
  - [ ] 合并后创建 changeset 文件
  - [ ] 版本号自动更新
  - [ ] 触发自动发布流程

All notable changes to this project will be documented in this file. See [standard-version](https://github.com/conventional-changelog/standard-version) for commit guidelines.

## [0.2.0](https://github.com/Deepractice/PromptX/compare/v0.1.0-alpha...v0.2.0) (2025-07-10)

### ⚠ BREAKING CHANGES

- 工作流文件路径变更，需要更新相关文档
- manual 协议内容不再进行语义渲染

🤖 Generated with [Claude Code](https://claude.ai/code)

Co-Authored-By: Claude <noreply@anthropic.com>

### 📝 Documentation

- 完善社区案例分享内容 ([#93](https://github.com/Deepractice/PromptX/issues/93)) ([6207850](https://github.com/Deepractice/PromptX/commit/62078502a0a956944727a562fc419e3226753b72))

### ✨ Features

- 优化 MCP 工具提示词和角色职责分工 ([a3f1081](https://github.com/Deepractice/PromptX/commit/a3f10810cf3c4d885be9ebcceef5a6e27b177d61))
- 优化 ToolSandbox 缓存机制和参数处理 ([398c924](https://github.com/Deepractice/PromptX/commit/398c92480f41f6e51877a13582e7504848355f15))
- 在 welcome 中展示工具列表 ([62f114b](https://github.com/Deepractice/PromptX/commit/62f114b119f4a7d8e3b0a370512abbc5d7aadcab))
- 实现 manual 协议和通用资源扫描 ([75f2123](https://github.com/Deepractice/PromptX/commit/75f2123b0b8f94fa5865f49ff781efab3fbf94a9)), closes [#144](https://github.com/Deepractice/PromptX/issues/144) [#145](https://github.com/Deepractice/PromptX/issues/145)
- 添加 Repository Views 徽章优化 README 展示效果 ([#92](https://github.com/Deepractice/PromptX/issues/92)) ([21118df](https://github.com/Deepractice/PromptX/commit/21118df55fbfe4ed5012fdad235c1ccfbed9c440)), closes [#66](https://github.com/Deepractice/PromptX/issues/66) [#69](https://github.com/Deepractice/PromptX/issues/69) [#69](https://github.com/Deepractice/PromptX/issues/69) [#70](https://github.com/Deepractice/PromptX/issues/70) [#69](https://github.com/Deepractice/PromptX/issues/69) [#69](https://github.com/Deepractice/PromptX/issues/69)
- 添加 vorale2 的 Kaggle 智能体案例到社区分享 ([f45af3e](https://github.com/Deepractice/PromptX/commit/f45af3e5ae530778556d1f72d4530ebbeade06e7))
- 添加版本分支自动清理工作流 ([4c07c2b](https://github.com/Deepractice/PromptX/commit/4c07c2bd0e1fd6b882aaacbef9d0a9751d464c9b))
- 添加茵蒂克丝的压箱底提示词库到社区分享 ([143f1d0](https://github.com/Deepractice/PromptX/commit/143f1d04d663225e950a87fcfe079018cc95e44f))
- 重构版本发布流程，实现半自动化发版系统 ([89967aa](https://github.com/Deepractice/PromptX/commit/89967aa350cab34d7de7b70f76a17fdbbe330d89))
- 重构版本发布流程，实现半自动化发版系统 ([#152](https://github.com/Deepractice/PromptX/issues/152)) ([7836572](https://github.com/Deepractice/PromptX/commit/783657264ccfeca4510231e01e53288dcdfe11d1)), closes [#66](https://github.com/Deepractice/PromptX/issues/66) [#69](https://github.com/Deepractice/PromptX/issues/69) [#69](https://github.com/Deepractice/PromptX/issues/69) [#70](https://github.com/Deepractice/PromptX/issues/70) [#69](https://github.com/Deepractice/PromptX/issues/69) [#69](https://github.com/Deepractice/PromptX/issues/69)

### 🐛 Bug Fixes

- add proper permissions for version-management workflow ([78fbfe8](https://github.com/Deepractice/PromptX/commit/78fbfe871fc9a5251ccb1eded7138195c844b52b))
- 修复 alpha 版本检测的正则表达式 ([e89c07f](https://github.com/Deepractice/PromptX/commit/e89c07f7b0c42d84ec50d1ee1f3c059156c84052))
- 修复 cleanup-version-branches 工作流中的上下文引用问题 ([a9bd032](https://github.com/Deepractice/PromptX/commit/a9bd032e05e87c7869858409ab86acf9f877def0))
- 修复 GitHub Actions 工作流识别问题 ([8ee669d](https://github.com/Deepractice/PromptX/commit/8ee669d142f282056152810aa894f95a43d9488f))
- 修复 release-preview 工作流中的评论查找 bug ([8510de5](https://github.com/Deepractice/PromptX/commit/8510de5ea427eb7f605702cba00aee9ac2da5e09))
- 修复 release-preview 工作流触发条件 ([15751a3](https://github.com/Deepractice/PromptX/commit/15751a3d902ce4b44a2e950967a387c253d42d46))

## [0.1.0](https://github.com/Deepractice/PromptX/compare/v0.0.4-e4...v0.1.0) (2025-07-09)

### 📝 Documentation

- 添加社区教程与案例部分，包含基于 PromptX 架构的 MCP 工具开发实践经验 ([833b2b6](https://github.com/Deepractice/PromptX/commit/833b2b6f88d1c8327a91d4debca7d95db0050ced))

### ♻️ Code Refactoring

- 把 hello 改成 welcome ([90c4e5d](https://github.com/Deepractice/PromptX/commit/90c4e5d8ab350a8959c6c7475f34c5bf0afa75f0))
- 架构整理与代码规范化 ([0b02f33](https://github.com/Deepractice/PromptX/commit/0b02f33ae660a24a90fd276d7a44fb5f8e46758e))
- 统一资源文件结构 - 移动 package.registry.json 到 resource 目录 ([5f9fa4c](https://github.com/Deepractice/PromptX/commit/5f9fa4c92c95d49a6fe229cacb6abe0f9ead8c2e))
- 完成 domain 到 role 目录结构统一和硬编码清理 ([071138e](https://github.com/Deepractice/PromptX/commit/071138ef57d639da5270225325958ff788fcac71))
- 完成 PromptX 资源架构重构和工具系统集成 ([08d4c1d](https://github.com/Deepractice/PromptX/commit/08d4c1d194b1fce8df28b6015ba12268ad230895))
- 系统性移除 DACP 架构 - 简化框架专注[@tool](https://github.com/tool)协议 ([b18983b](https://github.com/Deepractice/PromptX/commit/b18983bdace5aa5e0ef56e40200c506de8032401))
- 优化 DACP 工具提示词，去除诱导性描述 ([320fe9e](https://github.com/Deepractice/PromptX/commit/320fe9e55268a291764cd4cf9812298f0437e942))
- 整合 MCP 命令到 mcp 目录 - 优化项目结构 ([8452eb4](https://github.com/Deepractice/PromptX/commit/8452eb4ec5b244d76684c97e725a436ee05a59a5))
- 重构/prompt/目录为/resource/ - 更符合资源引用协议语义 ([54b77e7](https://github.com/Deepractice/PromptX/commit/54b77e709698aef79281197503ceae57a2e9220c))
- 重构社区章节和案例展示 ([4f84120](https://github.com/Deepractice/PromptX/commit/4f84120861db7fcaa5c005f6649e9513d637219c))
- 重构 MCPOutputAdapter 到 mcp 目录 - 优化代码组织结构 ([7964cf8](https://github.com/Deepractice/PromptX/commit/7964cf8dba7addf937303f852af23ceeb61e0924))
- 重构 PromptXToolCommand 为 ToolCommand 并移至标准目录 ([e54550a](https://github.com/Deepractice/PromptX/commit/e54550a835806ab89dc2ad74238a338cc08f0fe1))
- 重构 resource/domain 为 resource/role - 提升目录语义化 ([559c146](https://github.com/Deepractice/PromptX/commit/559c146af1d9ff979dd557a9237a3c0f0ffd7a39))

### 🐛 Bug Fixes

- 更新 pnpm-lock.yaml 以匹配 DACP 依赖，解决 CI 中--frozen-lockfile 的错误 ([6e4747e](https://github.com/Deepractice/PromptX/commit/6e4747e54d9b5a00496eee1fb241a32a17ea079a))
- 恢复 ProjectDiscovery 完整逻辑解决角色发现失效问题 ([0eedaa5](https://github.com/Deepractice/PromptX/commit/0eedaa517d3f2aaec9b969eee1f00acc7c492ea7)), closes [#135](https://github.com/Deepractice/PromptX/issues/135)
- 简化 Views 徽章为 username=PromptX ([ee667ba](https://github.com/Deepractice/PromptX/commit/ee667ba0e372598da79e8857c662f6f329b17ba1))
- 鲁班工具开发体验优化 - 五组件架构升级与智能错误处理 ([#116](https://github.com/Deepractice/PromptX/issues/116)) ([d1d38e0](https://github.com/Deepractice/PromptX/commit/d1d38e046b1013ad189d6aada897180e027a5070)), closes [#107](https://github.com/Deepractice/PromptX/issues/107)
- 全面清理 prompt 关键词引用 - 完成 prompt→resource 重构 ([5779aa8](https://github.com/Deepractice/PromptX/commit/5779aa837cc62625d4fdb495892671be251d9ce3))
- 统一 Pouch 命令路径获取机制，解决 Issue [#69](https://github.com/Deepractice/PromptX/issues/69)记忆持久化问题 ([3762442](https://github.com/Deepractice/PromptX/commit/376244205a47d65a94dc7c63ed1ab3aa478716fb))
- 系统化优化角色输出显示，解决角色名称混淆问题 ([5181bfe](https://github.com/Deepractice/PromptX/commit/5181bfeff12ff5170ca921e010a3697950912b2c))
- 修复 这几个命令使用了废弃的项目路径定位方案 ([aed3d0f](https://github.com/Deepractice/PromptX/commit/aed3d0f1d67d1bac74795e27a6e69f688e114854))
- 修复 recall 和 learn 的 bug ([11d8c9a](https://github.com/Deepractice/PromptX/commit/11d8c9a75e5e91e4784dbebf8bae4af234f51a80))
- 修复记忆时的问题处理合并的问题 ([1cc01bf](https://github.com/Deepractice/PromptX/commit/1cc01bf1ef8acb3f3d3bf19e599da9dbefe034a8))
- 修复 Alpha Release 工作流分支配置错误 ([8f592cb](https://github.com/Deepractice/PromptX/commit/8f592cb8808b07385e1353b28a294341c5358f2e))
- 修复 DPML 格式验证问题，完善资源发现机制 ([36510b0](https://github.com/Deepractice/PromptX/commit/36510b00686c75da79bae99b6e0319d823bbf1b3))
- 修复 InitCommand 路径解析问题和优化 MCP ID 生成 ([6167bfb](https://github.com/Deepractice/PromptX/commit/6167bfbf922737eb64fea0c61c8b45854fc0609a)), closes [#49](https://github.com/Deepractice/PromptX/issues/49)
- 修复 InitCommand 项目路径识别问题，优化角色发现机制 ([ffb5b4a](https://github.com/Deepractice/PromptX/commit/ffb5b4adafed3a54be3101fb41f785be9bb221f7))
- 修复 ToolSandbox 依赖加载问题 ([07e3093](https://github.com/Deepractice/PromptX/commit/07e30935fdb965cf9245c6f28452bcb71089cd90))
- 修正 IDE 类型检测架构设计问题 ([817de6d](https://github.com/Deepractice/PromptX/commit/817de6d44322423424b286858bb58dd25f9834a3))
- 修正 Views 徽章参数，添加 repo 指定为 PromptX ([2b246de](https://github.com/Deepractice/PromptX/commit/2b246deed7366fac80cc8e9523ca46d51cfcb8c4))
- 优化女娲角色知识生成机制，解决 token 爆炸问题 ([248358e](https://github.com/Deepractice/PromptX/commit/248358e2dc4b9b559db529f18a208c524fe39af4)), closes [#108](https://github.com/Deepractice/PromptX/issues/108)

### ✨ Features

- 改进 remember 工具提示词 - 基于语义理解的智能记忆判断 ([a1a5cb3](https://github.com/Deepractice/PromptX/commit/a1a5cb3980fea41fd828498bb86be247ed3ab2c3))
- 更新女娲和 Sean 角色文档，增强角色身份、核心特质和决策框架的描述，优化内容结构，提升用户理解和使用体验。同时，更新产品哲学知识体系，明确矛盾驱动和简洁性原则的应用。 ([5e6dc85](https://github.com/Deepractice/PromptX/commit/5e6dc85f3e3acb67ef3075725fd298d36f37582b))
- 更新女娲角色创建模板 - 移除记忆引用适配新架构 ([8430774](https://github.com/Deepractice/PromptX/commit/8430774e9a40e4b96704d1d575e3706f637a2b7f)), closes [#137](https://github.com/Deepractice/PromptX/issues/137)
- 更新 DACP 演示服务，重命名服务和描述，简化功能，删除不必要的日历和文档操作，增强演示效果。同时，优化了 API 接口和 README 文档，确保用户更易于理解和使用。 ([c8f6545](https://github.com/Deepractice/PromptX/commit/c8f6545dd5e754478cfb139c72e44c88bb8596af))
- 集成 Conventional Commits 和自动版本管理系统 ([#141](https://github.com/Deepractice/PromptX/issues/141)) ([33cb636](https://github.com/Deepractice/PromptX/commit/33cb6369e18e07ee29548082d424a5848cceb22a))
- 解决工具沙箱缓存机制问题，增加 forceReinstall 参数支持 ([#114](https://github.com/Deepractice/PromptX/issues/114)) ([e414dc0](https://github.com/Deepractice/PromptX/commit/e414dc0d18f6ed94459c542e306a32bb07187874)), closes [#107](https://github.com/Deepractice/PromptX/issues/107)
- 鲁班角色开发 Excel 和 PDF 读取工具 ([d1bd0b5](https://github.com/Deepractice/PromptX/commit/d1bd0b59074e7fc1dd38e8f3bed6d24e84bb05e8))
- 全面优化社区价值体系和 README 结构 ([eaf4efe](https://github.com/Deepractice/PromptX/commit/eaf4efe8419e408ed2b33d429e72ef4a031661e4))
- 实现[@tool](https://github.com/tool)协议完整功能 - JavaScript 工具执行框架 ([40e0c01](https://github.com/Deepractice/PromptX/commit/40e0c01c5973ac2529aee299b8b2a2f95d38ad7c))
- 实现基于文件模式的灵活资源发现架构 ([67f54f8](https://github.com/Deepractice/PromptX/commit/67f54f83d12c3fdfc16d1bd511497e4a6a88d8b6))
- 实现轻量级角色激活 - 移除角色中的记忆思维引用 ([e89f6c1](https://github.com/Deepractice/PromptX/commit/e89f6c15137bb2beed2568519c2c2e70e7eee58a)), closes [#137](https://github.com/Deepractice/PromptX/issues/137) [#137](https://github.com/Deepractice/PromptX/issues/137)
- 实现 ProjectManager 多项目架构 - 第一阶段 ([13c0f2c](https://github.com/Deepractice/PromptX/commit/13c0f2c52048844e3663855bac92b29985d64021)), closes [#54](https://github.com/Deepractice/PromptX/issues/54)
- 实现 ServerEnvironment 全局服务环境管理 ([949c6dc](https://github.com/Deepractice/PromptX/commit/949c6dc813b7e2745b054503f5042f4e915e8cca))
- 添加安装成功示意图 ([dca2ff3](https://github.com/Deepractice/PromptX/commit/dca2ff31de17e9d2898b203ed1dbce90a8e5766e))
- 添加 AI 智能体记忆系统完整设计文档 ([23ffd4b](https://github.com/Deepractice/PromptX/commit/23ffd4bb04eca0e1a5a1388bf7dc809e59e737af))
- 添加 DACP 服务启动脚本和测试命令，更新相关依赖，优化配置文件路径处理 ([d16d425](https://github.com/Deepractice/PromptX/commit/d16d425fa04840e6bd9d16480f3cb57f9e5b0f3a))
- 添加 DACP 邮件发送功能，支持真实发送与 Demo 模式，增强邮件发送的配置管理和错误提示，优化用户体验。 ([50cade3](https://github.com/Deepractice/PromptX/commit/50cade3feb8112cc547e635f5ef9ab6b3f04cba2))
- 添加 Repository Views 徽章统计页面观看数 ([6087db5](https://github.com/Deepractice/PromptX/commit/6087db5d2038158c2152b333b3460321ec988b1f))
- 完成多项目架构搞糟计划 - 彻底革命性重构 ([c11d76e](https://github.com/Deepractice/PromptX/commit/c11d76e60c98d194961495b87e0a70de37cb96f2)), closes [#54](https://github.com/Deepractice/PromptX/issues/54)
- 完善记忆工具架构优化 - 统一参数结构和转换逻辑 ([ed6e30a](https://github.com/Deepractice/PromptX/commit/ed6e30a6c7287191ef136f8d72d89a5b411d2a8e))
- 项目管理架构优化与 MCP 协议增强 ([1252ed1](https://github.com/Deepractice/PromptX/commit/1252ed15bade1e7cb3e3f1c0dbf754075cb1cf67))
- 优化鲁班角色并完善 ToolSandbox 工具开发体系 ([eea46a8](https://github.com/Deepractice/PromptX/commit/eea46a8ee16bd56109c8d5054e69a055d743c588))
- 优化 HTTP 模式项目数据目录结构，将.promptx 重命名为 data ([#134](https://github.com/Deepractice/PromptX/issues/134)) ([d2cdc06](https://github.com/Deepractice/PromptX/commit/d2cdc060c00ed664b9ca79fb7a1ad12efefbb3e0)), closes [#133](https://github.com/Deepractice/PromptX/issues/133)
- 优化 IDE 类型参数设计 - 更灵活的用户体验 ([ca45a37](https://github.com/Deepractice/PromptX/commit/ca45a373d3545e2b12be79e824295178bb0a4d6a))
- 优化 remember 和 recall 工具提示词，支持 Issue [#137](https://github.com/Deepractice/PromptX/issues/137)架构升级 ([#139](https://github.com/Deepractice/PromptX/issues/139)) ([657556e](https://github.com/Deepractice/PromptX/commit/657556ec88973a28f2ab495cf7e014e0a979b61c))
- 在 MCPServerCommand 和 MCPStreamableHttpCommand 中添加'promptx_dacp'参数映射，同时在 DACPCommand 中优化参数处理逻辑，以支持数组参数的正确解析。 ([741c1f8](https://github.com/Deepractice/PromptX/commit/741c1f8f5497be57e6d9f32ecd1a476dda3dcacf))
- 智能错误提示系统 - Agent 友好的 ToolSandbox 错误处理 ([20a0259](https://github.com/Deepractice/PromptX/commit/20a02592c1122ee84ab3643f6e2163c55148d3c3))
- 重新定位产品价值主张，强化 AI 上下文工程概念 ([4aed668](https://github.com/Deepractice/PromptX/commit/4aed668a98a81b95f4c42c71ca5f4dd04620d83d))
- HTTP MCP 服务器连接性优化与 OAuth 支持 ([dcc2dd9](https://github.com/Deepractice/PromptX/commit/dcc2dd9c2e467da4fe012197aebcfa231d776e3c))
- noface 角色重命名及 file://协议路径转换优化 ([d645598](https://github.com/Deepractice/PromptX/commit/d6455987aba3476da0e2f60b4f7180b35b800f10))<|MERGE_RESOLUTION|>--- conflicted
+++ resolved
@@ -1,6 +1,5 @@
 # Changelog
 
-<<<<<<< HEAD
 ## 1.7.1
 
 ### Patch Changes
@@ -9,16 +8,6 @@
 
   Contributed by @deepracticexs via #280
 
-## 1.7.1
-
-### Patch Changes
-
-- [#280](https://github.com/Deepractice/PromptX/pull/280) [`8774593`](https://github.com/Deepractice/PromptX/commit/8774593e0b8ad9464b15b6e312755a23b74d57df) Thanks [@deepracticexs](https://github.com/deepracticexs)! - fix: 修复 LongTerm recall 无法检索 mindmap 节点的问题 (#273)
-
-  Contributed by @deepracticexs via #280
-
-=======
->>>>>>> c1e77a3a
 ## 1.7.0
 
 ### Minor Changes
