--- conflicted
+++ resolved
@@ -181,18 +181,9 @@
    */
   async getProjectPath() {
     // 使用DirectoryService统一获取项目路径（与InitCommand保持一致）
-<<<<<<< HEAD
-    const context = {
-      startDir: process.cwd(),
-      platform: process.platform,
-      avoidUserHome: true
-    }
-    return await this.directoryService.getProjectRoot(context)
-=======
     // 🚀 新架构：直接使用ProjectManager获取当前项目路径
     const ProjectManager = require('../../../utils/ProjectManager')
     return ProjectManager.getCurrentProjectPath()
->>>>>>> ebb2d1c0
   }
 
   getPATEOAS (args) {
