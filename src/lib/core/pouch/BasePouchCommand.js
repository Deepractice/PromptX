--- conflicted
+++ resolved
@@ -1,11 +1,8 @@
-<<<<<<< HEAD
 const BaseArea = require('./areas/BaseArea')
 const LegacyArea = require('./areas/common/LegacyArea')
 const BaseLayer = require('./layers/BaseLayer')
 const logger = require('../../utils/logger')
-=======
 const CognitionCycleGuide = require('../cognition/CognitionCycleGuide')
->>>>>>> 2827d2e5
 
 /**
  * BasePouchCommand - 支持Layer和Area双架构的命令基类
@@ -253,13 +250,72 @@
       context: this.context,
       format: this.outputFormat
     }
-<<<<<<< HEAD
     
     return {
       ...output,
       toString() {
         return content
-=======
+      }
+    }
+  }
+
+  /**
+   * 设置状态上下文
+   * @param {Object} context - 状态上下文
+   */
+  setContext(context) {
+    this.context = { ...this.context, ...context }
+  }
+
+  /**
+   * 设置输出格式
+   * @param {'human'|'json'} format - 输出格式
+   */
+  setOutputFormat(format) {
+    this.outputFormat = format
+  }
+
+  /**
+   * 获取锦囊目的说明（子类必须实现）
+   * @returns {string} 目的说明
+   */
+  getPurpose () {
+    throw new Error('子类必须实现 getPurpose 方法')
+  }
+
+  /**
+   * 获取锦囊内容（子类必须实现）
+   * @param {Array} args - 命令参数
+   * @returns {Promise<string>} 锦囊内容
+   */
+  async getContent (args) {
+    throw new Error('子类必须实现 getContent 方法')
+  }
+
+  /**
+   * 获取PATEOAS导航信息（子类必须实现）
+   * @param {Array} args - 命令参数
+   * @returns {PATEOASNavigation} PATEOAS导航
+   */
+  getPATEOAS (args) {
+    throw new Error('子类必须实现 getPATEOAS 方法')
+  }
+
+  /**
+   * 格式化输出
+   * @param {string} purpose - 目的说明
+   * @param {string} content - 内容
+   * @param {PATEOASNavigation} pateoas - PATEOAS导航
+   * @returns {PouchOutput} 格式化的输出
+   */
+  formatOutput (purpose, content, pateoas) {
+    const output = {
+      purpose,
+      content,
+      pateoas,
+      context: this.context,
+      format: this.outputFormat
+    }
 
     if (this.outputFormat === 'json') {
       return output
@@ -305,25 +361,8 @@
 
 📍 当前状态：${pateoas.currentState}
 ${divider}`
->>>>>>> 2827d2e5
-      }
-    }
-  }
-
-  /**
-   * 设置状态上下文
-   * @param {Object} context - 状态上下文
-   */
-  setContext(context) {
-    this.context = { ...this.context, ...context }
-  }
-
-  /**
-   * 设置输出格式
-   * @param {'human'|'json'} format - 输出格式
-   */
-  setOutputFormat(format) {
-    this.outputFormat = format
+      }
+    }
   }
 }
 
